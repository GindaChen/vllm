--- conflicted
+++ resolved
@@ -6,9 +6,9 @@
 import torch
 
 from vllm.model_executor.parallel_utils.parallel_state import (
+    get_tensor_model_parallel_rank,
     get_tensor_model_parallel_world_size,
     get_tensor_model_parallel_group,
-    get_tensor_model_parallel_rank,
 )
 
 
@@ -59,14 +59,6 @@
                                  dim: int = -1) -> torch.Tensor:
     """Gather the input tensor across model parallel group.
 
-    Args:
-        input_: Input tensor to gather.
-        dst: Tensor parallel rank to gather the input tensor to.
-        dim: Dimension to gather.
-
-    Returns:
-        The gathered tensor.
-
     NOTE: We assume that the input tensor is on the same device across
     all the ranks.
     """
@@ -80,18 +72,8 @@
     if dim < 0:
         # Convert negative dim to positive.
         dim += input_.dim()
-
-    # Get global rank using group-local information.
-    group = get_tensor_model_parallel_group()
-    ranks = torch.distributed.get_process_group_ranks(group)
-    group_rank = get_tensor_model_parallel_rank()
-    rank = ranks[group_rank]
-
     # Allocate output tensor.
-<<<<<<< HEAD
-=======
     rank = get_tensor_model_parallel_rank()
->>>>>>> 32c72146
     if rank == dst:
         gather_list = [torch.empty_like(input_) for _ in range(world_size)]
     else:
